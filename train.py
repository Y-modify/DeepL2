--- conflicted
+++ resolved
@@ -104,15 +104,10 @@
             if args.load:
                 tf.train.Saver().restore(sess, args.load)
         elif args.save and args.save_episodes:
-<<<<<<< HEAD
             if l["episodes_so_far"] % args.save_episodes == 0:
+                if reporter:
+                    reporter.report("Episode {}. Saving to model...".format(l["episodes_so_far"]))
                 tf.train.Saver().save(sess, "{}/afterEpisode_{}".format(args.save, l["episodes_so_far"]))
-=======
-            if l["iters_so_far"] % args.save_episodes == 0:
-                if reporter:
-                    reporter.report("Iter {}. Saving to model...".format(l["iters_so_far"]))
-                tf.train.Saver().save(sess, "{}/afterIter_{}".format(args.save, l["iters_so_far"]))
->>>>>>> bc401a19
 
     pposgd_simple.learn(env, policy_fn,
             max_timesteps=args.timesteps,
