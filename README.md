--- conflicted
+++ resolved
@@ -14,10 +14,7 @@
 git clone https://github.com/Y-modify/deepl2-pybullet-locomotion.git
 cd deepl2-pybullet-locomotion
 pipenv install
-<<<<<<< HEAD
-=======
 pipenv shell
->>>>>>> 56ffd4a3
 ```
 
 ### Train
@@ -34,11 +31,7 @@
 *NOT IMPLEMENTED YET*
 
 ```
-<<<<<<< HEAD
-pipenv run python plot.py
-=======
 python plot.py
->>>>>>> 56ffd4a3
 ```
 
 ### Play with trained model
